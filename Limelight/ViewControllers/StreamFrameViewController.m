//
//  StreamFrameViewController.m
//  Limelight-iOS
//
//  Created by Diego Waxemberg on 1/18/14.
//  Copyright (c) 2014 Diego Waxemberg. All rights reserved.
//

#import "StreamFrameViewController.h"
#import "MainFrameViewController.h"
#import "VideoDecoderRenderer.h"
#import "StreamManager.h"
#import "ControllerSupport.h"
#import "StreamView.h"

#include <sys/socket.h>
#include <netinet/in.h>
#include <arpa/inet.h>

@implementation StreamFrameViewController {
    ControllerSupport *_controllerSupport;
    StreamManager *_streamMan;
}

- (void)viewDidLoad
{
    [super viewDidLoad];
    
    [self.navigationController setNavigationBarHidden:YES animated:YES];
    
    [self.stageLabel setText:@"Starting App"];
    [self.stageLabel sizeToFit];
    self.stageLabel.center = CGPointMake(self.view.frame.size.width / 2, self.view.frame.size.height / 2);
    self.spinner.center = CGPointMake(self.view.frame.size.width / 2, self.view.frame.size.height / 2 - self.stageLabel.frame.size.height - self.spinner.frame.size.height);
    [UIApplication sharedApplication].idleTimerDisabled = YES;
    
    _controllerSupport = [[ControllerSupport alloc] init];
    
    _streamMan = [[StreamManager alloc] initWithConfig:[MainFrameViewController getStreamConfiguration]
                                            renderView:self.view
                                   connectionCallbacks:self];
    NSOperationQueue* opQueue = [[NSOperationQueue alloc] init];
    [opQueue addOperation:_streamMan];
    
    [[NSNotificationCenter defaultCenter] addObserver:self
                                             selector:@selector(applicationWillResignActive:)
                                                 name:UIApplicationWillResignActiveNotification
                                               object:nil];
}

- (void) returnToMainFrame {
    [self.navigationController popToRootViewControllerAnimated:YES];
}

- (void)applicationWillResignActive:(NSNotification *)notification {
    [_streamMan stopStream];
    [self returnToMainFrame];
}

- (void)edgeSwiped {
    [_streamMan stopStream];
    [self returnToMainFrame];
}

- (void) connectionStarted {
    NSLog(@"Connection started");
    dispatch_async(dispatch_get_main_queue(), ^{
        [self.spinner stopAnimating];
        [self.stageLabel setText:@"Waiting for first frame..."];
        [self.stageLabel sizeToFit];
        [(StreamView*)self.view setupOnScreenControls];
        UIScreenEdgePanGestureRecognizer* swipeGesture = [[UIScreenEdgePanGestureRecognizer alloc] initWithTarget:self action:@selector(edgeSwiped)];
        swipeGesture.edges = UIRectEdgeLeft;
        if (swipeGesture == nil) {
            NSLog(@"An error occured trying to create UIScreenEdgePanGestureRecognizer");
        } else {
            [self.view addGestureRecognizer:swipeGesture];
        }
    });
<<<<<<< HEAD
    [(StreamView*)self.view setupOnScreenControls: _controllerSupport];
=======
>>>>>>> 6f9c16a5
}

- (void)connectionTerminated:(long)errorCode {
    printf("Connection terminated: %ld\n", errorCode);
    
    UIAlertController* conTermAlert = [UIAlertController alertControllerWithTitle:@"Connection Terminated" message:@"The connection was terminated" preferredStyle:UIAlertControllerStyleAlert];
    [conTermAlert addAction:[UIAlertAction actionWithTitle:@"Ok" style:UIAlertActionStyleDestructive handler:^(UIAlertAction* action){
        [self returnToMainFrame];
    }]];
    [self presentViewController:conTermAlert animated:YES completion:nil];
    
    [_streamMan stopStream];
}

- (void) stageStarting:(char*)stageName {
    printf("Starting %s\n", stageName);
    dispatch_async(dispatch_get_main_queue(), ^{
        NSString* lowerCase = [NSString stringWithFormat:@"%s in progress...", stageName];
        NSString* titleCase = [[[lowerCase substringToIndex:1] uppercaseString] stringByAppendingString:[lowerCase substringFromIndex:1]];
        [self.stageLabel setText:titleCase];
        [self.stageLabel sizeToFit];
        self.stageLabel.center = CGPointMake(self.view.frame.size.width / 2, self.stageLabel.center.y);
    });
}

- (void) stageComplete:(char*)stageName {
}

- (void) stageFailed:(char*)stageName withError:(long)errorCode {
    UIAlertController* alert = [UIAlertController alertControllerWithTitle:@"Connection Failed"
                                                                   message:[NSString stringWithFormat:@"%s failed with error %ld",
                                                                            stageName, errorCode]
                                                            preferredStyle:UIAlertControllerStyleAlert];
    [alert addAction:[UIAlertAction actionWithTitle:@"Ok" style:UIAlertActionStyleDestructive handler:^(UIAlertAction* action){
        [self returnToMainFrame];
    }]];
    [self presentViewController:alert animated:YES completion:nil];
}

- (void) launchFailed:(NSString*)message {
    UIAlertController* alert = [UIAlertController alertControllerWithTitle:@"Connection Failed"
                                                                   message:message
                                                            preferredStyle:UIAlertControllerStyleAlert];
    [alert addAction:[UIAlertAction actionWithTitle:@"Ok" style:UIAlertActionStyleDestructive handler:^(UIAlertAction* action){
        [self returnToMainFrame];
    }]];
    [self presentViewController:alert animated:YES completion:nil];
}

- (void) displayMessage:(char*)message {
    printf("Display message: %s\n", message);
}

- (void) displayTransientMessage:(char*)message {
    printf("Display transient message: %s\n", message);
}

- (void)didReceiveMemoryWarning
{
    [super didReceiveMemoryWarning];
    // Dispose of any resources that can be recreated.
}

- (BOOL)shouldAutorotate {
    return YES;
}
@end<|MERGE_RESOLUTION|>--- conflicted
+++ resolved
@@ -68,7 +68,7 @@
         [self.spinner stopAnimating];
         [self.stageLabel setText:@"Waiting for first frame..."];
         [self.stageLabel sizeToFit];
-        [(StreamView*)self.view setupOnScreenControls];
+        [(StreamView*)self.view setupOnScreenControls: _controllerSupport];
         UIScreenEdgePanGestureRecognizer* swipeGesture = [[UIScreenEdgePanGestureRecognizer alloc] initWithTarget:self action:@selector(edgeSwiped)];
         swipeGesture.edges = UIRectEdgeLeft;
         if (swipeGesture == nil) {
@@ -77,10 +77,6 @@
             [self.view addGestureRecognizer:swipeGesture];
         }
     });
-<<<<<<< HEAD
-    [(StreamView*)self.view setupOnScreenControls: _controllerSupport];
-=======
->>>>>>> 6f9c16a5
 }
 
 - (void)connectionTerminated:(long)errorCode {
