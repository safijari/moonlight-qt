--- conflicted
+++ resolved
@@ -32,13 +32,11 @@
     _hostButton.layer.shadowOpacity = 0.7;
     
     _hostLabel = [[UILabel alloc] init];
-<<<<<<< HEAD
     _hostStatus = [[UILabel alloc] init];
     _hostPairState = [[UILabel alloc] init];
-=======
     [_hostLabel setFont:[UIFont fontWithName:@"Roboto-Regular" size:[UIFont systemFontSize]]];
-    
->>>>>>> 021283e6
+    [_hostStatus setFont:[UIFont fontWithName:@"Roboto-Regular" size:[UIFont systemFontSize]]];
+	[_hostPairState setFont:[UIFont fontWithName:@"Roboto-Regular" size:[UIFont systemFontSize]]];
     return self;
 }
 
