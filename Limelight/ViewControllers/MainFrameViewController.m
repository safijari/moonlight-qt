//  MainFrameViewController.m
//  Limelight-iOS
//
//  Created by Diego Waxemberg on 1/17/14.
//  Copyright (c) 2014 Diego Waxemberg. All rights reserved.
//

#import "MainFrameViewController.h"
#import "Computer.h"
#import "CryptoManager.h"
#import "HttpManager.h"
#import "Connection.h"
#import "VideoDecoderRenderer.h"
#import "StreamManager.h"
#import "Utils.h"
#import "UIComputerView.h"
#import "UIAppView.h"
#import "App.h"
#import "SettingsViewController.h"
#import "DataManager.h"
#import "Settings.h"

@implementation MainFrameViewController {
    NSOperationQueue* _opQueue;
    MDNSManager* _mDNSManager;
    Computer* _selectedHost;
    NSString* _uniqueId;
    NSData* _cert;
    
    UIAlertView* _pairAlert;
    UIScrollView* hostScrollView;
<<<<<<< HEAD
    UIScrollView* appScrollView;
    
    int currentPosition;
=======
>>>>>>> d5c12a3e
}
static NSString* deviceName = @"roth";
static NSMutableSet* hostList;
static NSArray* appList;
static StreamConfiguration* streamConfig;

+ (StreamConfiguration*) getStreamConfiguration {
    return streamConfig;
}

- (void)showPIN:(NSString *)PIN {
    dispatch_sync(dispatch_get_main_queue(), ^{
        _pairAlert = [[UIAlertView alloc] initWithTitle:@"Pairing" message:[NSString stringWithFormat:@"Enter the following PIN on the host machine: %@", PIN]delegate:self cancelButtonTitle:@"Ok" otherButtonTitles:nil, nil];
        [_pairAlert show];
    });
}

- (void)pairFailed:(NSString *)message {
    dispatch_sync(dispatch_get_main_queue(), ^{
        [_pairAlert dismissWithClickedButtonIndex:0 animated:NO];
        _pairAlert = [[UIAlertView alloc] initWithTitle:@"Pairing Failed" message:message delegate:self cancelButtonTitle:@"Ok" otherButtonTitles:nil, nil];
        [_pairAlert show];
    });
}

- (void)pairSuccessful {
    dispatch_sync(dispatch_get_main_queue(), ^{
        [_pairAlert dismissWithClickedButtonIndex:0 animated:NO];
        _pairAlert = [[UIAlertView alloc] initWithTitle:@"Pairing Succesful" message:@"Successfully paired to host" delegate:self cancelButtonTitle:@"Ok" otherButtonTitles:nil, nil];
        [_pairAlert show];
    });
}

- (void)alreadyPaired {
    dispatch_async(dispatch_get_global_queue(DISPATCH_QUEUE_PRIORITY_DEFAULT, 0), ^{
        
        HttpManager* hMan = [[HttpManager alloc] initWithHost:_selectedHost.hostName uniqueId:_uniqueId deviceName:deviceName cert:_cert];
        NSData* appListResp = [hMan executeRequestSynchronously:[hMan newAppListRequest]];
        appList = [HttpManager getAppListFromXML:appListResp];
        dispatch_async(dispatch_get_main_queue(), ^{
            [self updateApps];
            _computerNameButton.title = _selectedHost.displayName;
        });
        [AppManager retrieveAppAssets:appList withManager:hMan andCallback:self];
    });
}

- (void)showHostSelectionView {
    appList = [[NSArray alloc] init];
    _computerNameButton.title = @"";
    [self.collectionView reloadData];
    [self.view addSubview:hostScrollView];
}

- (void) receivedAssetForApp:(App*)app {
    [self.collectionView reloadData];
}

- (void)displayDnsFailedDialog {
    UIAlertController* alert = [UIAlertController alertControllerWithTitle:@"Network Error"
                                                                   message:@"Failed to resolve host."
                                                            preferredStyle:UIAlertControllerStyleAlert];
    [alert addAction:[UIAlertAction actionWithTitle:@"Ok" style:UIAlertActionStyleDestructive handler:nil]];
    [self presentViewController:alert animated:YES completion:nil];
}

- (void) hostClicked:(Computer *)computer {
    NSLog(@"Clicked host: %@", computer.displayName);
    _selectedHost = computer;
    dispatch_async(dispatch_get_global_queue(DISPATCH_QUEUE_PRIORITY_DEFAULT, 0), ^{
        HttpManager* hMan = [[HttpManager alloc] initWithHost:computer.hostName uniqueId:_uniqueId deviceName:deviceName cert:_cert];
        NSData* serverInfoResp = [hMan executeRequestSynchronously:[hMan newServerInfoRequest]];
        if ([[HttpManager getStringFromXML:serverInfoResp tag:@"PairStatus"] isEqualToString:@"1"]) {
            NSLog(@"Already Paired");
            [self alreadyPaired];
        } else {
            NSLog(@"Trying to pair");
            PairManager* pMan = [[PairManager alloc] initWithManager:hMan andCert:_cert callback:self];
            [_opQueue addOperation:pMan];
        }
    });
}

- (void) addHostClicked {
    NSLog(@"Clicked add host");
    UIAlertController* alertController = [UIAlertController alertControllerWithTitle:@"Host Address" message:@"Please enter a hostname or IP address" preferredStyle:UIAlertControllerStyleAlert];
    [alertController addAction:[UIAlertAction actionWithTitle:@"Cancel" style:UIAlertActionStyleCancel handler:nil]];
    [alertController addAction:[UIAlertAction actionWithTitle:@"OK" style:UIAlertActionStyleDefault handler:^(UIAlertAction* action){
        NSString* host = ((UITextField*)[[alertController textFields] objectAtIndex:0]).text;
        Computer* newHost = [[Computer alloc] initWithIp:host];
        [hostList addObject:newHost];
        [self updateHosts:[hostList allObjects]];
        DataManager* dataMan = [[DataManager alloc] init];
        [dataMan createHost:newHost.displayName hostname:newHost.hostName];
        [dataMan saveHosts];
        
        //TODO: get pair state
        
        
    }]];
    [alertController addTextFieldWithConfigurationHandler:nil];
    [self presentViewController:alertController animated:YES completion:nil];
}

- (void) appClicked:(App *)app {
    NSLog(@"Clicked app: %@", app.appName);
    streamConfig = [[StreamConfiguration alloc] init];
    streamConfig.host = _selectedHost.hostName;
    streamConfig.hostAddr = [Utils resolveHost:_selectedHost.hostName];
    streamConfig.appID = app.appId;
    if (streamConfig.hostAddr == 0) {
        [self displayDnsFailedDialog];
        return;
    }
    
    DataManager* dataMan = [[DataManager alloc] init];
    Settings* streamSettings = [dataMan retrieveSettings];
    
    streamConfig.frameRate = [streamSettings.framerate intValue];
    streamConfig.bitRate = [streamSettings.bitrate intValue];
    streamConfig.height = [streamSettings.height intValue];
    streamConfig.width = [streamSettings.width intValue];
    
    
    if (currentPosition != FrontViewPositionLeft) {
        [[self revealViewController] revealToggle:self];
    }
    [self performSegueWithIdentifier:@"createStreamFrame" sender:nil];
}

- (void)revealController:(SWRevealViewController *)revealController didMoveToPosition:(FrontViewPosition)position {
    // If we moved back to the center position, we should save the settings
    if (position == FrontViewPositionLeft) {
        [(SettingsViewController*)[revealController rearViewController] saveSettings];
    }
    currentPosition = position;
}

- (void)viewDidLoad
{
    [super viewDidLoad];
    
<<<<<<< HEAD
    // Change button color
    _settingsSidebarButton.tintColor = [UIColor colorWithRed:.2 green:.9 blue:0.f alpha:1.f];
    
    // Set the side bar button action. When it's tapped, it'll show the sidebar.
    _settingsSidebarButton.target = self.revealViewController;
    _settingsSidebarButton.action = @selector(revealToggle:);
=======
    // Set the side bar button action. When it's tapped, it'll show up the sidebar.
    [_limelightLogoButton addTarget:self.revealViewController action:@selector(revealToggle:) forControlEvents:UIControlEventTouchDown];
    
    // Set the host name button action. When it's tapped, it'll show up the host selection view.
    [_computerNameButton setTarget:self];
    [_computerNameButton setAction:@selector(showHostSelectionView)];
>>>>>>> d5c12a3e
    
    // Set the gesture
    [self.view addGestureRecognizer:self.revealViewController.panGestureRecognizer];
    
    // Get callbacks associated with the viewController
    [self.revealViewController setDelegate:self];
    
    // Set the current position to the center
    currentPosition = FrontViewPositionLeft;
    
    // Set up crypto
    _opQueue = [[NSOperationQueue alloc] init];
    [CryptoManager generateKeyPairUsingSSl];
    _uniqueId = [CryptoManager getUniqueID];
    _cert = [CryptoManager readCertFromFile];
    
    // Only initialize the host picker list once
    if (hostList == nil) {
        hostList = [[NSMutableSet alloc] init];
    }
    
    [self setAutomaticallyAdjustsScrollViewInsets:NO];
    
    hostScrollView = [[UIScrollView alloc] init];
    hostScrollView.frame = CGRectMake(0, self.navigationController.navigationBar.frame.origin.y + self.navigationController.navigationBar.frame.size.height, self.view.frame.size.width, self.view.frame.size.height / 2);
    [hostScrollView setShowsHorizontalScrollIndicator:NO];
    
    [self retrieveSavedHosts];
    [self updateHosts:[hostList allObjects]];
    [self.view addSubview:hostScrollView];
}

- (void)viewDidAppear:(BOOL)animated
{
    [super viewDidAppear:animated];
    [self.navigationController setNavigationBarHidden:NO animated:YES];
    
    // Hide 1px border line
    UIImage* fakeImage = [[UIImage alloc] init];
    [self.navigationController.navigationBar setShadowImage:fakeImage];
    [self.navigationController.navigationBar setBackgroundImage:fakeImage forBarPosition:UIBarPositionAny barMetrics:UIBarMetricsDefault];
    
    _mDNSManager = [[MDNSManager alloc] initWithCallback:self];
    [_mDNSManager searchForHosts];
}

- (void)viewDidDisappear:(BOOL)animated
{
    [super viewDidDisappear:animated];
    [_mDNSManager stopSearching];
}

- (void) retrieveSavedHosts {
    //TODO: Get rid of Computer and only use Host
    
    DataManager* dataMan = [[DataManager alloc] init];
    NSArray* hosts = [dataMan retrieveHosts];
    for (Host* host in hosts) {
        Computer* comp = [[Computer alloc] initWithIp:host.address];
        comp.displayName = host.name;
        [hostList addObject:comp];
    }
}

- (void)updateHosts:(NSArray *)hosts {
    [hostList addObjectsFromArray:hosts];
    [[hostScrollView subviews] makeObjectsPerformSelector:@selector(removeFromSuperview)];
    UIComputerView* addComp = [[UIComputerView alloc] initForAddWithCallback:self];
    UIComputerView* compView;
    float prevEdge = -1;
    for (Computer* comp in hostList) {
        compView = [[UIComputerView alloc] initWithComputer:comp andCallback:self];
        compView.center = CGPointMake([self getCompViewX:compView addComp:addComp prevEdge:prevEdge], hostScrollView.frame.size.height / 2);
        prevEdge = compView.frame.origin.x + compView.frame.size.width;
        [hostScrollView addSubview:compView];
    }
    
    prevEdge = [self getCompViewX:addComp addComp:addComp prevEdge:prevEdge];
    addComp.center = CGPointMake(prevEdge, hostScrollView.frame.size.height / 2);
    
    [hostScrollView addSubview:addComp];
    [hostScrollView setContentSize:CGSizeMake(prevEdge + addComp.frame.size.width, hostScrollView.frame.size.height)];
}

- (float) getCompViewX:(UIComputerView*)comp addComp:(UIComputerView*)addComp prevEdge:(float)prevEdge {
    if (prevEdge == -1) {
        return hostScrollView.frame.origin.x + comp.frame.size.width / 2 + addComp.frame.size.width / 2;
    } else {
        return prevEdge + addComp.frame.size.width / 2  + comp.frame.size.width / 2;
    }
}

- (void) updateApps {
    [hostScrollView removeFromSuperview];
    [self.collectionView reloadData];
}

- (UICollectionViewCell *)collectionView:(UICollectionView *)collectionView cellForItemAtIndexPath:(NSIndexPath *)indexPath {
    UICollectionViewCell* cell = [collectionView dequeueReusableCellWithReuseIdentifier:@"AppCell" forIndexPath:indexPath];
    
    App* app = appList[indexPath.row];
    UIAppView* appView = [[UIAppView alloc] initWithApp:app andCallback:self];
    [appView updateAppImage];

    if (appView.bounds.size.width > 10.0) {
        CGFloat scale = cell.bounds.size.width / appView.bounds.size.width;
        [appView setCenter:CGPointMake(appView.bounds.size.width / 2 * scale, appView.bounds.size.height / 2 * scale)];
        appView.transform = CGAffineTransformMakeScale(scale, scale);
    }

    [cell.subviews.firstObject removeFromSuperview]; // Remove a view that was previously added
    [cell addSubview:appView];

    return cell;
}

- (NSInteger)numberOfSectionsInCollectionView:(UICollectionView *)collectionView {
    return 1; // App collection only
}

- (NSInteger)collectionView:(UICollectionView *)collectionView numberOfItemsInSection:(NSInteger)section {
    return appList.count;
}

- (BOOL)validatePcSelected {
    if (_selectedHost == NULL) {
        UIAlertController* alert = [UIAlertController alertControllerWithTitle:@"No PC Selected"
                                                                       message:@"You must select a PC to continue."
                                                                preferredStyle:UIAlertControllerStyleAlert];
        [alert addAction:[UIAlertAction actionWithTitle:@"Ok" style:UIAlertActionStyleDestructive handler:nil]];
        [self presentViewController:alert animated:YES completion:nil];
        return FALSE;
    }
    
    return TRUE;
}

- (void)didReceiveMemoryWarning
{
    [super didReceiveMemoryWarning];
    // Dispose of any resources that can be recreated.
}

- (void)touchesBegan:(NSSet *)touches withEvent:(UIEvent *)event {
    [self.view endEditing:YES];
}

- (BOOL)textFieldShouldReturn:(UITextField *)textField {
    [textField resignFirstResponder];
    return YES;
}

- (BOOL)shouldAutorotate {
    return YES;
}
@end<|MERGE_RESOLUTION|>--- conflicted
+++ resolved
@@ -29,12 +29,7 @@
     
     UIAlertView* _pairAlert;
     UIScrollView* hostScrollView;
-<<<<<<< HEAD
-    UIScrollView* appScrollView;
-    
-    int currentPosition;
-=======
->>>>>>> d5c12a3e
+	int currentPosition;
 }
 static NSString* deviceName = @"roth";
 static NSMutableSet* hostList;
@@ -177,21 +172,12 @@
 {
     [super viewDidLoad];
     
-<<<<<<< HEAD
-    // Change button color
-    _settingsSidebarButton.tintColor = [UIColor colorWithRed:.2 green:.9 blue:0.f alpha:1.f];
-    
-    // Set the side bar button action. When it's tapped, it'll show the sidebar.
-    _settingsSidebarButton.target = self.revealViewController;
-    _settingsSidebarButton.action = @selector(revealToggle:);
-=======
     // Set the side bar button action. When it's tapped, it'll show up the sidebar.
     [_limelightLogoButton addTarget:self.revealViewController action:@selector(revealToggle:) forControlEvents:UIControlEventTouchDown];
     
     // Set the host name button action. When it's tapped, it'll show up the host selection view.
     [_computerNameButton setTarget:self];
     [_computerNameButton setAction:@selector(showHostSelectionView)];
->>>>>>> d5c12a3e
     
     // Set the gesture
     [self.view addGestureRecognizer:self.revealViewController.panGestureRecognizer];
